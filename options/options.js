--- conflicted
+++ resolved
@@ -2334,11 +2334,7 @@
           // Custom branding (matches managed_schema.json structure)
           customBranding: {
             companyName: "CyberDrain",
-<<<<<<< HEAD
             companyURL: "https://cyberdrain.com/",
-=======
-			companyURL: "https://cyberdrain.com/",
->>>>>>> 293eff4b
             productName: "Check Enterprise",
             primaryColor: "#F77F00",
             logoUrl:
